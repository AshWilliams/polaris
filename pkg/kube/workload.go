package kube

import (
<<<<<<< HEAD
	"context"
=======
	"bytes"
>>>>>>> 155299a8
	"encoding/json"
	"fmt"

	"github.com/sirupsen/logrus"
	"gopkg.in/yaml.v3"
	kubeAPICoreV1 "k8s.io/api/core/v1"
	"k8s.io/apimachinery/pkg/api/meta"
	kubeAPIMetaV1 "k8s.io/apimachinery/pkg/apis/meta/v1"
	"k8s.io/apimachinery/pkg/apis/meta/v1/unstructured"
	"k8s.io/apimachinery/pkg/runtime/schema"
	k8sYaml "k8s.io/apimachinery/pkg/util/yaml"
	"k8s.io/client-go/dynamic"
)

// GenericWorkload is a base implementation with some free methods for inherited structs
type GenericWorkload struct {
	Kind               string
	PodSpec            kubeAPICoreV1.PodSpec
	ObjectMeta         kubeAPIMetaV1.Object
	OriginalObjectJSON []byte
}

// NewGenericWorkloadFromUnstructured creates a workload from an unstructured.Unstructured
func NewGenericWorkloadFromUnstructured(kind string, unst *unstructured.Unstructured) (GenericWorkload, error) {
	workload := GenericWorkload{
		Kind: kind,
	}

	objMeta, err := meta.Accessor(unst)
	if err != nil {
		return workload, err
	}
	workload.ObjectMeta = objMeta

	b, err := json.Marshal(unst)
	if err != nil {
		return workload, err
	}
	workload.OriginalObjectJSON = b

	m := make(map[string]interface{})
	err = json.Unmarshal(b, &m)
	if err != nil {
		return workload, err
	}
	podSpecMap := GetPodSpec(m)
	b, err = json.Marshal(podSpecMap)
	if err != nil {
		return workload, err
	}
	podSpec := kubeAPICoreV1.PodSpec{}
	err = json.Unmarshal(b, &podSpec)
	if err != nil {
		return workload, err
	}
	workload.PodSpec = podSpec

	return workload, nil
}

// NewGenericWorkloadFromPod builds a new workload for a given Pod without looking at parents
func NewGenericWorkloadFromPod(podResource kubeAPICoreV1.Pod, originalObject interface{}) (GenericWorkload, error) {
	workload := GenericWorkload{
		Kind:       "Pod",
		PodSpec:    podResource.Spec,
		ObjectMeta: podResource.ObjectMeta.GetObjectMeta(),
	}
	if originalObject != nil {
		bytes, err := json.Marshal(originalObject)
		if err != nil {
			return workload, err
		}
		workload.OriginalObjectJSON = bytes
	}
	return workload, nil
}

// NewGenericWorkload builds a new workload for a given Pod
func NewGenericWorkload(ctx context.Context, podResource kubeAPICoreV1.Pod, dynamicClient *dynamic.Interface, restMapper *meta.RESTMapper, objectCache map[string]unstructured.Unstructured) (GenericWorkload, error) {
	workload, err := newGenericWorkload(ctx, podResource, dynamicClient, restMapper, objectCache)
	if err != nil {
		return workload, err
	}
	if len(workload.OriginalObjectJSON) == 0 {
		return NewGenericWorkloadFromPod(podResource, podResource)
	}
	return workload, err
}

func newGenericWorkload(ctx context.Context, podResource kubeAPICoreV1.Pod, dynamicClient *dynamic.Interface, restMapper *meta.RESTMapper, objectCache map[string]unstructured.Unstructured) (GenericWorkload, error) {
	workload, err := NewGenericWorkloadFromPod(podResource, nil)
	if err != nil {
		return workload, err
	}
	// If an owner exists then set the name to the workload.
	// This allows us to handle CRDs creating Workloads or DeploymentConfigs in OpenShift.
	owners := workload.ObjectMeta.GetOwnerReferences()
	lastKey := ""
	for len(owners) > 0 {
		if len(owners) > 1 {
			logrus.Warn("More than 1 owner found")
		}
		firstOwner := owners[0]
		if firstOwner.Kind == "Node" {
			break
		}
		workload.Kind = firstOwner.Kind
		key := fmt.Sprintf("%s/%s/%s", firstOwner.Kind, workload.ObjectMeta.GetNamespace(), firstOwner.Name)
		lastKey = key
		abstractObject, ok := objectCache[key]
		if !ok {
			err = cacheAllObjectsOfKind(ctx, firstOwner.APIVersion, firstOwner.Kind, dynamicClient, restMapper, objectCache)
			if err != nil {
				logrus.Warnf("Error caching objects of Kind %s %v", firstOwner.Kind, err)
				break
			}
			abstractObject, ok = objectCache[key]
			if !ok {
				logrus.Errorf("Cache missed %s again", key)
				break
			}
		}

		objMeta, err := meta.Accessor(&abstractObject)
		if err != nil {
			logrus.Warnf("Error retrieving parent metadata %s of API %s and Kind %s because of error: %v ", firstOwner.Name, firstOwner.APIVersion, firstOwner.Kind, err)
			return workload, err
		}
		workload.ObjectMeta = objMeta
		owners = abstractObject.GetOwnerReferences()
	}

	if lastKey != "" {
		bytes, err := json.Marshal(objectCache[lastKey])
		if err != nil {
			return workload, err
		}
		workload.OriginalObjectJSON = bytes
	} else {
		bytes, err := json.Marshal(podResource)
		if err != nil {
			return workload, err
		}
		workload.OriginalObjectJSON = bytes
	}
	return workload, nil
}

func cacheAllObjectsOfKind(ctx context.Context, apiVersion, kind string, dynamicClient *dynamic.Interface, restMapper *meta.RESTMapper, objectCache map[string]unstructured.Unstructured) error {
	fqKind := schema.FromAPIVersionAndKind(apiVersion, kind)
	mapping, err := (*restMapper).RESTMapping(fqKind.GroupKind(), fqKind.Version)
	if err != nil {
		logrus.Warnf("Error retrieving mapping of API %s and Kind %s because of error: %v ", apiVersion, kind, err)
		return err
	}

	objects, err := (*dynamicClient).Resource(mapping.Resource).Namespace("").List(ctx, kubeAPIMetaV1.ListOptions{})
	if err != nil {
		logrus.Warnf("Error retrieving parent object API %s and Kind %s because of error: %v ", mapping.Resource.Version, mapping.Resource.Resource, err)
		return err
	}
	for idx, object := range objects.Items {
		key := fmt.Sprintf("%s/%s/%s", object.GetKind(), object.GetNamespace(), object.GetName())
		objectCache[key] = objects.Items[idx]
	}
	return nil
}

func getObject(namespace, kind, version, name string, dynamicClient *dynamic.Interface, restMapper *meta.RESTMapper) (*unstructured.Unstructured, error) {
	fqKind := schema.ParseGroupKind(kind)
	mapping, err := (*restMapper).RESTMapping(fqKind, version)
	if err != nil {
		return nil, err
	}
	object, err := (*dynamicClient).Resource(mapping.Resource).Namespace(namespace).Get(name, kubeAPIMetaV1.GetOptions{})
	return object, err
}

// GetPodSpec looks inside arbitrary YAML for a PodSpec
func GetPodSpec(yaml map[string]interface{}) interface{} {
	for _, child := range podSpecFields {
		if childYaml, ok := yaml[child]; ok {
			return GetPodSpec(childYaml.(map[string]interface{}))
		}
	}
	if _, ok := yaml["containers"]; ok {
		return yaml
	}
	return nil
}

// GetWorkloadFromBytes parses a GenericWorkload
func GetWorkloadFromBytes(contentBytes []byte) (*GenericWorkload, error) {
	yamlNode := make(map[string]interface{})
	err := yaml.Unmarshal(contentBytes, &yamlNode)
	if err != nil {
		logrus.Errorf("Invalid YAML: %s", string(contentBytes))
		return nil, err
	}
	finalDoc := make(map[string]interface{})
	finalDoc["metadata"] = yamlNode["metadata"]
	finalDoc["apiVersion"] = "v1"
	finalDoc["kind"] = "Pod"
	podSpec := GetPodSpec(yamlNode)
	if podSpec == nil {
		return nil, nil
	}
	finalDoc["spec"] = podSpec
	marshaledYaml, err := yaml.Marshal(finalDoc)
	if err != nil {
		logrus.Errorf("Could not marshal yaml: %v", err)
		return nil, err
	}
	decoder := k8sYaml.NewYAMLOrJSONDecoder(bytes.NewReader(marshaledYaml), 1000)
	pod := kubeAPICoreV1.Pod{}
	err = decoder.Decode(&pod)
	newController, err := NewGenericWorkloadFromPod(pod, yamlNode)

	if err != nil {
		return nil, err
	}
	newController.Kind = yamlNode["kind"].(string)
	return &newController, nil
}<|MERGE_RESOLUTION|>--- conflicted
+++ resolved
@@ -1,11 +1,8 @@
 package kube
 
 import (
-<<<<<<< HEAD
 	"context"
-=======
 	"bytes"
->>>>>>> 155299a8
 	"encoding/json"
 	"fmt"
 
