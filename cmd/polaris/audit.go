// Copyright 2020 FairwindsOps Inc
//
// Licensed under the Apache License, Version 2.0 (the "License");
// you may not use this file except in compliance with the License.
// You may obtain a copy of the License at
//
//     http://www.apache.org/licenses/LICENSE-2.0
//
// Unless required by applicable law or agreed to in writing, software
// distributed under the License is distributed on an "AS IS" BASIS,
// WITHOUT WARRANTIES OR CONDITIONS OF ANY KIND, either express or implied.
// See the License for the specific language governing permissions and
// limitations under the License.

package cmd

import (
	"bytes"
	"context"
	"encoding/json"
	"fmt"
	"io/ioutil"
	"net/http"
	"os"

	conf "github.com/fairwindsops/polaris/pkg/config"
	"github.com/fairwindsops/polaris/pkg/kube"
	"github.com/fairwindsops/polaris/pkg/validator"
	"github.com/sirupsen/logrus"
	"github.com/spf13/cobra"
	"sigs.k8s.io/yaml"
)

var setExitCode bool
var minScore int
var auditOutputURL string
var auditOutputFile string
var auditOutputFormat string
var resourceToAudit string

func init() {
	rootCmd.AddCommand(auditCmd)
	auditCmd.PersistentFlags().StringVar(&auditPath, "audit-path", "", "If specified, audits one or more YAML files instead of a cluster.")
	auditCmd.PersistentFlags().BoolVar(&setExitCode, "set-exit-code-on-danger", false, "Set an exit code of 3 when the audit contains danger-level issues.")
	auditCmd.PersistentFlags().IntVar(&minScore, "set-exit-code-below-score", 0, "Set an exit code of 4 when the score is below this threshold (1-100).")
	auditCmd.PersistentFlags().StringVar(&auditOutputURL, "output-url", "", "Destination URL to send audit results.")
	auditCmd.PersistentFlags().StringVar(&auditOutputFile, "output-file", "", "Destination file for audit results.")
	auditCmd.PersistentFlags().StringVarP(&auditOutputFormat, "format", "f", "json", "Output format for results - json, yaml, or score.")
	auditCmd.PersistentFlags().StringVar(&displayName, "display-name", "", "An optional identifier for the audit.")
	auditCmd.PersistentFlags().StringVar(&resourceToAudit, "resource", "", "Audit a specific resource, in the format namespace/kind/version/name, e.g. nginx-ingress/Deployment.apps/v1/default-backend.")
}

var auditCmd = &cobra.Command{
	Use:   "audit",
	Short: "Runs a one-time audit.",
	Long:  `Runs a one-time audit.`,
	Run: func(cmd *cobra.Command, args []string) {
		if displayName != "" {
			config.DisplayName = displayName
		}

<<<<<<< HEAD
		auditData := runAndReportAudit(cmd.Context(), config, auditPath, auditOutputFile, auditOutputURL, auditOutputFormat)
=======
		auditData := runAndReportAudit(config, auditPath, resourceToAudit, auditOutputFile, auditOutputURL, auditOutputFormat)
>>>>>>> 155299a8

		summary := auditData.GetSummary()
		score := summary.GetScore()
		if setExitCode && summary.Dangers > 0 {
			logrus.Infof("%d danger items found in audit", summary.Dangers)
			os.Exit(3)
		} else if minScore != 0 && score < uint(minScore) {
			logrus.Infof("Audit score of %d is less than the provided minimum of %d", score, minScore)
			os.Exit(4)
		}
	},
}

<<<<<<< HEAD
func runAndReportAudit(ctx context.Context, c conf.Configuration, auditPath string, outputFile string, outputURL string, outputFormat string) validator.AuditData {
	// Create a kubernetes client resource provider
	k, err := kube.CreateResourceProvider(ctx, auditPath)
=======
func runAndReportAudit(c conf.Configuration, auditPath, workload, outputFile, outputURL, outputFormat string) validator.AuditData {
	// Create a kubernetes client resource provider
	k, err := kube.CreateResourceProvider(auditPath, workload)
>>>>>>> 155299a8
	if err != nil {
		logrus.Errorf("Error fetching Kubernetes resources %v", err)
		os.Exit(1)
	}
	auditData, err := validator.RunAudit(ctx, c, k)

	if err != nil {
		logrus.Errorf("Error while running audit on resources: %v", err)
		os.Exit(1)
	}

	var outputBytes []byte
	if outputFormat == "score" {
		outputBytes = []byte(fmt.Sprintf("%d\n", auditData.GetSummary().GetScore()))
	} else if outputFormat == "yaml" {
		jsonBytes, err := json.Marshal(auditData)
		if err == nil {
			outputBytes, err = yaml.JSONToYAML(jsonBytes)
		}
	} else {
		outputBytes, err = json.MarshalIndent(auditData, "", "  ")
	}
	if err != nil {
		logrus.Errorf("Error marshalling audit: %v", err)
		os.Exit(1)
	}
	if outputURL == "" && outputFile == "" {
		os.Stdout.Write(outputBytes)
	} else {
		if outputURL != "" {
			req, err := http.NewRequest("POST", outputURL, bytes.NewBuffer(outputBytes))

			if err != nil {
				logrus.Errorf("Error building request for output: %v", err)
				os.Exit(1)
			}

			if outputFormat == "json" {
				req.Header.Set("Content-Type", "application/json")
			} else if outputFormat == "yaml" {
				req.Header.Set("Content-Type", "application/x-yaml")
			} else {
				req.Header.Set("Content-Type", "text/plain")
			}
			client := &http.Client{}
			resp, err := client.Do(req)

			if err != nil {
				logrus.Errorf("Error making request for output: %v", err)
				os.Exit(1)
			}

			defer resp.Body.Close()

			body, err := ioutil.ReadAll(resp.Body)

			if err != nil {
				logrus.Errorf("Error reading response: %v", err)
				os.Exit(1)
			}

			logrus.Infof("Received response: %v", body)
		}

		if outputFile != "" {
			err := ioutil.WriteFile(outputFile, []byte(outputBytes), 0644)
			if err != nil {
				logrus.Errorf("Error writing output to file: %v", err)
				os.Exit(1)
			}
		}
	}
	return auditData
}<|MERGE_RESOLUTION|>--- conflicted
+++ resolved
@@ -59,11 +59,7 @@
 			config.DisplayName = displayName
 		}
 
-<<<<<<< HEAD
-		auditData := runAndReportAudit(cmd.Context(), config, auditPath, auditOutputFile, auditOutputURL, auditOutputFormat)
-=======
-		auditData := runAndReportAudit(config, auditPath, resourceToAudit, auditOutputFile, auditOutputURL, auditOutputFormat)
->>>>>>> 155299a8
+		auditData := runAndReportAudit(cmd.Context(), config, auditPath, resourceToAudit, auditOutputFile, auditOutputURL, auditOutputFormat)
 
 		summary := auditData.GetSummary()
 		score := summary.GetScore()
@@ -77,15 +73,9 @@
 	},
 }
 
-<<<<<<< HEAD
-func runAndReportAudit(ctx context.Context, c conf.Configuration, auditPath string, outputFile string, outputURL string, outputFormat string) validator.AuditData {
+func runAndReportAudit(ctx context.Context, c conf.Configuration, auditPath, workload, outputFile, outputURL, outputFormat string) validator.AuditData {
 	// Create a kubernetes client resource provider
-	k, err := kube.CreateResourceProvider(ctx, auditPath)
-=======
-func runAndReportAudit(c conf.Configuration, auditPath, workload, outputFile, outputURL, outputFormat string) validator.AuditData {
-	// Create a kubernetes client resource provider
-	k, err := kube.CreateResourceProvider(auditPath, workload)
->>>>>>> 155299a8
+	k, err := kube.CreateResourceProvider(ctx, auditPath, workload)
 	if err != nil {
 		logrus.Errorf("Error fetching Kubernetes resources %v", err)
 		os.Exit(1)
