// Copyright 2018 ReactiveOps
//
// Licensed under the Apache License, Version 2.0 (the "License");
// you may not use this file except in compliance with the License.
// You may obtain a copy of the License at
//
//     http://www.apache.org/licenses/LICENSE-2.0
//
// Unless required by applicable law or agreed to in writing, software
// distributed under the License is distributed on an "AS IS" BASIS,
// WITHOUT WARRANTIES OR CONDITIONS OF ANY KIND, either express or implied.
// See the License for the specific language governing permissions and
// limitations under the License.

package main

import (
	"flag"
	glog "log"
	"net/http"
	"os"

	conf "github.com/reactiveops/fairwinds/pkg/config"
<<<<<<< HEAD
	"github.com/reactiveops/fairwinds/pkg/dashboard"
=======
>>>>>>> af858e85
	"github.com/reactiveops/fairwinds/pkg/validator"
	appsv1 "k8s.io/api/apps/v1"
	corev1 "k8s.io/api/core/v1"
	apitypes "k8s.io/apimachinery/pkg/types"
	_ "k8s.io/client-go/plugin/pkg/client/auth/gcp"
	"sigs.k8s.io/controller-runtime/pkg/client/config"
	"sigs.k8s.io/controller-runtime/pkg/manager"
	logf "sigs.k8s.io/controller-runtime/pkg/runtime/log"
	"sigs.k8s.io/controller-runtime/pkg/runtime/signals"
	"sigs.k8s.io/controller-runtime/pkg/webhook"
)

// FairwindsName is used for Kubernetes resource naming
var FairwindsName = "fairwinds"
var log = logf.Log.WithName(FairwindsName)

func main() {
	dashboard := flag.Bool("dashboard", false, "Runs the webserver for Fairwinds dashboard.")
	webhook := flag.Bool("webhook", false, "Runs the webhook webserver.")

	var disableWebhookConfigInstaller bool
	flag.BoolVar(&disableWebhookConfigInstaller, "disable-webhook-config-installer", false,
		"disable the installer in the webhook server, so it won't install webhook configuration resources during bootstrapping")

	flag.Parse()

	c, err := conf.ParseFile("config.yml")
	if err != nil {
		glog.Println("Error parsing config.yml:", err)
		os.Exit(1)
	}

	if *webhook {
		startWebhookServer(c, disableWebhookConfigInstaller)
	}

	if *dashboard {
		startDashboardServer(c)
	}
}

func startDashboardServer(c conf.Configuration) {
<<<<<<< HEAD
	http.HandleFunc("/results.json", func(w http.ResponseWriter, r *http.Request) {
		dashboard.RenderJSON(w, r, c)
	})
	http.Handle("/static/", http.StripPrefix("/static/", http.FileServer(http.Dir("public/"))))
	http.HandleFunc("/", func(w http.ResponseWriter, r *http.Request) {
		if r.URL.Path != "/" {
			http.NotFound(w, r)
			return
		}
		dashboard.Render(w, r, c)
	})
	glog.Println("Starting Fairwinds dashboard server on port 8080.")
=======
	http.HandleFunc("/validate", func(w http.ResponseWriter, r *http.Request) { validator.DeployHandler(w, r, c) })
	http.HandleFunc("/ping", validator.PingHandler)
	glog.Println("Starting Fairwinds dashboard webserver on port 8080.")
>>>>>>> af858e85
	glog.Fatal(http.ListenAndServe(":8080", nil))
}

func startWebhookServer(c conf.Configuration, disableWebhookConfigInstaller bool) {
	logf.SetLogger(logf.ZapLogger(false))
	entryLog := log.WithName("entrypoint")

	// Setup a Manager
	entryLog.Info("setting up manager")
	mgr, err := manager.New(config.GetConfigOrDie(), manager.Options{})
	if err != nil {
		entryLog.Error(err, "unable to set up overall controller manager")
		os.Exit(1)
	}

	entryLog.Info("setting up webhook server")
	as, err := webhook.NewServer(FairwindsName, mgr, webhook.ServerOptions{
		Port:                          9876,
		CertDir:                       "/tmp/cert",
		DisableWebhookConfigInstaller: &disableWebhookConfigInstaller,
		BootstrapOptions: &webhook.BootstrapOptions{
			ValidatingWebhookConfigName: FairwindsName,
			Secret: &apitypes.NamespacedName{
				Namespace: FairwindsName,
				Name:      FairwindsName,
			},

			Service: &webhook.Service{
				Namespace: FairwindsName,
				Name:      FairwindsName,

				// Selectors should select the pods that runs this webhook server.
				Selectors: map[string]string{
					"app": FairwindsName,
				},
			},
		},
	})
	if err != nil {
		entryLog.Error(err, "unable to create a new webhook server")
		os.Exit(1)
	}

	p := validator.NewWebhook("pod", mgr, validator.Validator{Config: c}, &corev1.Pod{})
	d := validator.NewWebhook("deploy", mgr, validator.Validator{Config: c}, &appsv1.Deployment{})
	entryLog.Info("registering webhooks to the webhook server")
	if err = as.Register(p, d); err != nil {
		entryLog.Error(err, "unable to register webhooks in the admission server")
		os.Exit(1)
	}

	entryLog.Info("starting manager")
	if err := mgr.Start(signals.SetupSignalHandler()); err != nil {
		entryLog.Error(err, "unable to run manager")
		os.Exit(1)
	}
}<|MERGE_RESOLUTION|>--- conflicted
+++ resolved
@@ -21,10 +21,7 @@
 	"os"
 
 	conf "github.com/reactiveops/fairwinds/pkg/config"
-<<<<<<< HEAD
 	"github.com/reactiveops/fairwinds/pkg/dashboard"
-=======
->>>>>>> af858e85
 	"github.com/reactiveops/fairwinds/pkg/validator"
 	appsv1 "k8s.io/api/apps/v1"
 	corev1 "k8s.io/api/core/v1"
@@ -67,7 +64,6 @@
 }
 
 func startDashboardServer(c conf.Configuration) {
-<<<<<<< HEAD
 	http.HandleFunc("/results.json", func(w http.ResponseWriter, r *http.Request) {
 		dashboard.RenderJSON(w, r, c)
 	})
@@ -80,11 +76,6 @@
 		dashboard.Render(w, r, c)
 	})
 	glog.Println("Starting Fairwinds dashboard server on port 8080.")
-=======
-	http.HandleFunc("/validate", func(w http.ResponseWriter, r *http.Request) { validator.DeployHandler(w, r, c) })
-	http.HandleFunc("/ping", validator.PingHandler)
-	glog.Println("Starting Fairwinds dashboard webserver on port 8080.")
->>>>>>> af858e85
 	glog.Fatal(http.ListenAndServe(":8080", nil))
 }
 
